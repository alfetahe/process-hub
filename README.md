--- conflicted
+++ resolved
@@ -55,11 +55,7 @@
     ```elixir
     def deps do
       [
-<<<<<<< HEAD
-        {:process_hub, "~> 0.2.3-alpha"}
-=======
         {:process_hub, "~> 0.2.4-alpha"}
->>>>>>> 638cf24a
       ]
     end
     ```
